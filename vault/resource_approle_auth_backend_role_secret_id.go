--- conflicted
+++ resolved
@@ -151,16 +151,12 @@
 		"secret_id_accessor": accessor,
 	})
 	if err != nil {
-<<<<<<< HEAD
 		// We need to check if the secret_id has expired
 		if strings.Contains(err.Error(), "failed to find accessor entry") {
 			d.SetId("")
 			return nil
 		}
-		return fmt.Errorf("Error reading AppRole auth backend role SecretID %q: %s", id, err)
-=======
 		return fmt.Errorf("error reading AppRole auth backend role SecretID %q: %s", id, err)
->>>>>>> d5b5fc24
 	}
 	log.Printf("[DEBUG] Read AppRole auth backend role SecretID %q", id)
 	if resp == nil {
@@ -240,15 +236,11 @@
 		"secret_id_accessor": accessor,
 	})
 	if err != nil {
-<<<<<<< HEAD
 		// We need to check if the secret_id has expired
 		if strings.Contains(err.Error(), "failed to find accessor entry") {
 			return true, nil
 		}
-		return true, fmt.Errorf("Error checking if AppRole auth backend role SecretID %q exists: %s", id, err)
-=======
 		return true, fmt.Errorf("error checking if AppRole auth backend role SecretID %q exists: %s", id, err)
->>>>>>> d5b5fc24
 	}
 	log.Printf("[DEBUG] Checked if AppRole auth backend role SecretID %q exists", id)
 
